--- conflicted
+++ resolved
@@ -36,13 +36,11 @@
   db:
     interface: postgresql_client
     limit: 1
-<<<<<<< HEAD
   frontend-certificates:
     interface: tls-certificates
-=======
+    limit: 1
   ingress:
     interface: ingress
->>>>>>> c97a2318
     limit: 1
   visibility:
     interface: postgresql_client
