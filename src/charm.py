#!/usr/bin/env python3
# Copyright 2024 Canonical Ltd.
# See LICENSE file for licensing details.
#
# Learn more at: https://juju.is/docs/sdk

"""Charm definition and helpers."""

import functools
import logging
import os
import re
import socket
from typing import Optional

from charms.data_platform_libs.v0.data_interfaces import DatabaseRequires
from charms.data_platform_libs.v0.s3 import S3Requirer
from charms.grafana_k8s.v0.grafana_dashboard import GrafanaDashboardProvider
from charms.loki_k8s.v1.loki_push_api import LogForwarder
from charms.nginx_ingress_integrator.v0.nginx_route import require_nginx_route
from charms.openfga_k8s.v1.openfga import OpenFGARequires
from charms.prometheus_k8s.v0.prometheus_scrape import MetricsEndpointProvider
<<<<<<< HEAD
from charms.tls_certificates_interface.v4.tls_certificates import (
    Certificate,
    CertificateRequestAttributes,
    Mode,
    PrivateKey,
    ProviderCertificate,
    TLSCertificatesRequiresV4,
=======
from charms.traefik_k8s.v2.ingress import (
    IngressPerAppReadyEvent,
    IngressPerAppRequirer,
    IngressPerAppRevokedEvent,
>>>>>>> c97a2318
)
from jinja2 import Environment, FileSystemLoader
from ops import EventBase, main, pebble
from ops.charm import CharmBase
from ops.model import ActiveStatus, BlockedStatus, MaintenanceStatus, WaitingStatus
from ops.pebble import CheckStatus

from literals import (
    DB_NAME,
    PROMETHEUS_PORT,
    REQUIRED_OPENFGA_KEYS,
    REQUIRED_S3_PARAMETERS,
    SERVICE_PORTS,
    VALID_LOG_LEVELS,
    VISIBILITY_DB_NAME,
    WORKLOAD_VERSION,
    ValidServiceTypes,
)
from log import log_event_handler

# import relations
from relations.admin import Admin
from relations.openfga import OpenFGA
from relations.postgresql import Postgresql
from relations.s3_archival import S3Integrator
from relations.ui import UI
from state import State

CERTIFICATE_NAME = "temporal-frontend.pem"
CERTS_DIR_PATH = "/etc/temporal"
FRONTEND_CERTIFICATES_RELATION_NAME = "frontend-certificates"
PRIVATE_KEY_NAME = "temporal-frontend.key"
FRONTEND_TLS_CONFIGURATION = {
    "TEMPORAL_TLS_REQUIRE_CLIENT_AUTH": "false",
    "TEMPORAL_TLS_FRONTEND_CERT": f"{CERTS_DIR_PATH}/{CERTIFICATE_NAME}",
    "TEMPORAL_TLS_FRONTEND_KEY": f"{CERTS_DIR_PATH}/{PRIVATE_KEY_NAME}",
}
logger = logging.getLogger(__name__)


def render(template_name, context):
    """Render the template with the given name using the given context dict.

    Args:
        template_name: File name to read the template from.
        context: Dict used for rendering.

    Returns:
        A dict containing the rendered template.
    """
    charm_dir = os.path.abspath(os.path.join(os.path.dirname(__file__), os.pardir))
    loader = FileSystemLoader(os.path.join(charm_dir, "templates"))
    return Environment(loader=loader, autoescape=True).get_template(template_name).render(**context)


def is_valid_time_duration(duration_str):
    """Validate time duration.

    Args:
        duration_str: time duration string.

    Returns:
        True if the time duration is valid, False otherwise.
    """
    allowed_pattern = r"^[1-9]\d*[smh]$"
    return bool(re.match(allowed_pattern, duration_str))


class TemporalK8SCharm(CharmBase):
    """Temporal server charm.

    Attrs:
        _state: used to store data that is persisted across invocations.
        external_hostname: DNS listing used for external connections.
    """

    def set_active_unit_status(self):
        """Set active unit status depending on relations."""
        message = "auth enabled" if self.config["auth-enabled"] else ""
        self.unit.status = ActiveStatus(message)

    @property
    def external_hostname(self):
        """Return the DNS listing used for external connections."""
        return self.config["external-hostname"] or self.app.name

    def __init__(self, *args):
        """Construct.

        Args:
            args: Ignore.
        """
        super().__init__(*args)
        self._state = State(self.app, lambda: self.model.get_relation("peer"))
        self.name = "temporal"
        self.container = self.unit.get_container("temporal")
        self._extra_context = {}
        self._dns_entries = [
            dns.strip() for dns in self.config.get("frontend-csr-sans-dns", "").split(",") if dns.strip()
        ]

        # Handle basic charm lifecycle.
        self.framework.observe(self.on.install, self._on_install)
        self.framework.observe(self.on.temporal_pebble_ready, self._on_temporal_pebble_ready)
        self.framework.observe(self.on.config_changed, self._on_config_changed)
        self.framework.observe(self.on.restart_action, self._on_restart_action)
        self.framework.observe(self.on.peer_relation_changed, self._on_peer_relation_changed)
        self.framework.observe(self.on.update_status, self._on_update_status)

        # Handle postgresql relation.
        self.db = DatabaseRequires(self, relation_name="db", database_name=DB_NAME, extra_user_roles="admin")
        self.visibility = DatabaseRequires(
            self,
            relation_name="visibility",
            database_name=VISIBILITY_DB_NAME,
            extra_user_roles="admin",
        )
        self.postgresql = Postgresql(self)

        # Handle admin and ui relations.
        self.admin = Admin(self)
        self.ui = UI(self)

        # Handle openfga relation
        self.openfga = OpenFGARequires(self, self.name)
        self.openfga_relation = OpenFGA(self)

        # Handle S3 integrator relation
        self.s3_client = S3Requirer(self, "s3-parameters")
        self.s3_relation = S3Integrator(self)

        # Handle Ingress (Nginx)
        self._require_nginx_route()

        # Prometheus
        self._prometheus_scraping = MetricsEndpointProvider(
            self,
            relation_name="metrics-endpoint",
            jobs=[{"static_configs": [{"targets": [f"*:{PROMETHEUS_PORT}"]}]}],
            refresh_event=self.on.config_changed,
        )

        # Loki
        self._log_forwarder = LogForwarder(self, relation_name="logging")

        # Grafana
        self._grafana_dashboards = GrafanaDashboardProvider(self, relation_name="grafana-dashboard")

<<<<<<< HEAD
        # Frontend TLS certificates
        # Only frontend TLS will be configured
        self.certificates = TLSCertificatesRequiresV4(
            charm=self,
            relationship_name=FRONTEND_CERTIFICATES_RELATION_NAME,
            certificate_requests=[self._get_certificate_request_attributes()],
            mode=Mode.UNIT,
            refresh_events=[self.on.upgrade_charm, self.on.config_changed],
        )
        self.framework.observe(self.certificates.on.certificate_available, self._handle_frontend_tls)
        self.framework.observe(self.on[FRONTEND_CERTIFICATES_RELATION_NAME].relation_joined, self._handle_frontend_tls)
        self.framework.observe(
            self.on[FRONTEND_CERTIFICATES_RELATION_NAME].relation_broken,
            self._on_frontend_certificates_relation_broken,
        )

    # Frontend TLS handler
    def _handle_frontend_tls(self, event: EventBase):
        # Block if the unit is not configured as a frontend service but has the relation
        if "frontend" not in self.config["services"] and self.model.get_relation(FRONTEND_CERTIFICATES_RELATION_NAME):
            self.unit.status = BlockedStatus(
                f"Not a frontend service, please remove {FRONTEND_CERTIFICATES_RELATION_NAME} integration."
            )
            return

        # Pre-flight checks
        if not self.container.can_connect():
            return

        if not self._relation_created(FRONTEND_CERTIFICATES_RELATION_NAME):
            return

        # Fetch the assigned certificate and key
        provider_certificate, private_key = self.certificates.get_assigned_certificate(
            certificate_request=self._get_certificate_request_attributes()
        )

        # Set unit to WaitingStatus if certificate or key is not yet available
        if not provider_certificate or not private_key:
            logger.info("The certificate is not available yet.")
            self.unit.status = WaitingStatus("Waiting for certificates to be available")
            return

        # If either the certificate or key is outdated or missing, update both
        if self._update_certificates_required(provider_certificate, private_key):
            self._extra_context.update(FRONTEND_TLS_CONFIGURATION)
            self._store_certificate(certificate=provider_certificate.certificate)
            self._store_private_key(private_key=private_key)
            self._update(event)

    def _on_frontend_certificates_relation_broken(self, event: EventBase):
        """Handle the frontend-certificates relation broken."""
        if not self.container.can_connect():
            event.defer()
            return

        # These operations delete the files on upgrade
        # Certificates are updated on upgrade events, though
        self.unit.status = MaintenanceStatus("Removing certificates")
        self._delete_certificate()
        self._delete_private_key()
        self._update(event)
=======
        # Handle Ingress (Traefik)
        # Only handle ingress for the Frontend service
        # It is assumed that one application per deployment will be set to Frontend
        if self.model.get_relation("ingress"):
            if "frontend" not in self.config["services"]:
                self.unit.status = BlockedStatus("Not a frontend service, please remove ingress integration.")
            else:
                self.ingress = IngressPerAppRequirer(self, port=SERVICE_PORTS["frontend"]["grpc"], scheme=lambda: "h2c")
                self.framework.observe(self.ingress.on.ready, self._on_ingress_ready)
                self.framework.observe(self.ingress.on.revoked, self._on_ingress_revoked)

    def _on_ingress_ready(self, event: IngressPerAppReadyEvent):
        logger.info("This app's ingress URL: %s", event.url)

    def _on_ingress_revoked(self, event: IngressPerAppRevokedEvent):
        logger.info("This app no longer has ingress")
>>>>>>> c97a2318

    @log_event_handler(logger)
    def _on_peer_relation_changed(self, event):
        """Handle peer relation changes.

        Args:
            event: The event triggered when the peer relation changed.
        """
        if self.unit.is_leader():
            return

        self.unit.status = WaitingStatus("configuring temporal")
        self._update(event)

    def _require_nginx_route(self):
        """Require nginx-route relation based on current configuration."""
        if self.model.get_relation("ingress") and self.model.get_relation("nginx-route"):
            self.unit.status = BlockedStatus(
                "Only one ingress solution is allowed - remove the ingress or the nginx-route relation."
            )
            return
        require_nginx_route(
            charm=self,
            service_hostname=self.external_hostname,
            service_name=self.app.name,
            service_port=SERVICE_PORTS["frontend"]["grpc"],
            tls_secret_name=self.config["tls-secret-name"],
            backend_protocol="GRPC",
        )

    def database_connections(self):
        """Return connection info for the related databases.

        The connection info is returned as a dict like the following:

            {
                "db": {
                    "dbname": "...",
                    "host": "...",
                    "port": "...",
                    "user": "...",
                    "password": "...",
                },  # or None.

                "visibility": {
                    "dbname": "...",
                    "host": "...",
                    "port": "...",
                    "user": "...",
                    "password": "...",
                },  # or None.
            }

        Raises:
            ValueError: one of the databases is not connected yet

        Returns:
            DB connection info dict.
        """
        # Copy key/value pairs in a new dict as self._state.database_connections
        # and its values (of type ops.framework.StoredDict) are not serializable.
        database_connections = {}

        if self._state.database_connections is None or self._state.database_connections == {
            "db": None,
            "visibility": None,
        }:
            raise ValueError("database relation not ready")

        for rel_name, db_conn in self._state.database_connections.items():
            if db_conn is None:
                raise ValueError(f"{rel_name}:pgsql relation: no database connection available")
            database_connections[rel_name] = dict(db_conn)
        return database_connections

    @log_event_handler(logger)
    def _on_install(self, event):
        """Install temporal.

        Args:
            event: The event triggered when the relation changed.
        """
        if self.unit.is_leader():
            self.unit.status = MaintenanceStatus("installing temporal")

    @log_event_handler(logger)
    def _on_temporal_pebble_ready(self, event):
        """Define and start temporal using the Pebble API.

        Args:
            event: The event triggered when the relation changed.
        """
        self._update(event)

    @log_event_handler(logger)
    def _on_config_changed(self, event):
        """Handle configuration changes.

        Args:
            event: The event triggered when the relation changed.
        """
        # Validate the frontend-csr-sans-dns configuration before proceeding
        invalid_dns = [dns for dns in self._dns_entries if not self._valid_dns(dns)]
        if invalid_dns:
            self.unit.status = BlockedStatus("Invalid frontend-csr-sans-dns, please correct the value(s).")
            logger.info(f"Invalid frontend-csr-sans-dns: {invalid_dns}")
            return

        self.unit.status = WaitingStatus("configuring temporal")
        self._update(event)

    @log_event_handler(logger)
    def _on_restart_action(self, event):
        """Restart the temporal server, even if there are no changes.

        Args:
            event: The event triggered when the relation changed.
        """
        container = self.unit.get_container(self.name)

        logger.info("restarting temporal")
        self.unit.status = MaintenanceStatus("restarting temporal")
        container.restart(self.name)
        self.set_active_unit_status()

    @log_event_handler(logger)
    def _on_update_status(self, event):
        """Handle `update-status` events.

        Args:
            event: The `update-status` event triggered at intervals.
        """
        try:
            self._validate()
        except ValueError:
            return

        should_update = self.postgresql.update_db_relation_data_in_state(event)
        if should_update:
            self._update(event)
            return

        container = self.unit.get_container(self.name)
        valid_pebble_plan = self._validate_pebble_plan(container)
        if not valid_pebble_plan:
            self._update(event)
            return

        check = container.get_check("up")
        if check.status != CheckStatus.UP:
            self.unit.status = MaintenanceStatus("Status check: DOWN")
            return

        self.unit.set_workload_version(WORKLOAD_VERSION)
        self.set_active_unit_status()
        if self.unit.is_leader():
            self.ui._provide_server_status()

    def _validate_pebble_plan(self, container):
        """Validate Temporal server pebble plan.

        Args:
            container: application container

        Returns:
            bool of pebble plan validity
        """
        try:
            plan = container.get_plan().to_dict()
            return bool(plan["services"][self.name]["on-check-failure"])
        except (KeyError, pebble.ConnectionError):
            return False

    def _check_missing_params(self, params, required_params):
        """Validate that all required properties were extracted.

        Args:
            params: dictionary of parameters extracted from relation.
            required_params: list of required parameters.

        Returns:
            list: List of OpenFGA parameters that are not set in state.
        """
        missing_params = []
        for key in required_params:
            if params.get(key) is None:
                missing_params.append(key)
        return missing_params

    # flake8: noqa: C901
    def _validate(self):
        """Validate that configuration and relations are valid and ready.

        Raises:
            ValueError: in case of invalid configuration.
        """
        log_level = self.model.config["log-level"].lower()
        if log_level not in VALID_LOG_LEVELS:
            raise ValueError(f"config: invalid log level {log_level!r}")
        if not self._state.is_ready():
            raise ValueError("peer relation not ready")

        # Validate config.
        for service in self.config["services"].split(","):
            if not any(service == item.value for item in ValidServiceTypes):
                raise ValueError(f"error in services config: invalid service {service!r}")

        num_history_shards = self._state.num_history_shards
        if num_history_shards is None:
            if self.config.get("num-history-shards", "") == "" or self.config.get("num-history-shards") <= 0:
                raise ValueError(
                    "value of 'num-history-shards' config must be set to a positive power of 2 (e.g. 1, 2, 4)"
                )

            if self.unit.is_leader():
                self._state.num_history_shards = self.config.get("num-history-shards")

        elif num_history_shards != self.config["num-history-shards"]:
            message = f"value of 'num-history-shards' config cannot be changed after deployment. Value should be {num_history_shards}"
            logger.error(message)
            raise ValueError(message)

        if self.config["global-rps-limit"] < 0:
            raise ValueError("`global-rps-limit` must be grater than 0")

        db_types = ["persistence", "visibility"]
        for db_type in db_types:
            if self.config[f"{db_type}-max-conns"] < 1:
                raise ValueError(f"value of '{db_type}-max-conns' must be >= 1")
            if self.config[f"{db_type}-max-idle-conns"] < 1:
                raise ValueError(f"value of '{db_type}-max-idle-conns' must be >= 1")
            if not is_valid_time_duration(self.config[f"{db_type}-max-conn-time"]):
                raise ValueError(f"value of '{db_type}-max-conn-time' must be a valid time duration e.g. 1h")

        # Validate admin relation.
        self.database_connections()
        if "frontend" in self.config["services"] and not self._state.schema_ready:
            raise ValueError("admin:temporal relation: schema is not ready")

        # Validate OpenFGA relation.
        if self.config["auth-enabled"]:
            if not self._state.openfga:
                raise ValueError("openfga:temporal relation not ready")
            missing_params = self._check_missing_params(self._state.openfga, REQUIRED_OPENFGA_KEYS)
            if len(missing_params) > 0:
                raise ValueError(f"openfga:missing parameters {missing_params!r}")
            if not self._state.openfga["auth_model_id"]:
                raise ValueError("missing openfga authorization model")

        # Validate S3 relation.
        if self._state.s3:
            missing_params = self._check_missing_params(self._state.s3, REQUIRED_S3_PARAMETERS)
            if len(missing_params) > 0:
                raise ValueError(f"s3:missing parameters {missing_params!r}")

            if not self._state.s3.get("bucket_created"):
                raise ValueError("s3:archival failed to create s3 bucket.")

    def _open_service_ports(self):
        """Open the respective ports based on Temporal service."""
        services = self.config["services"]

        open_port = functools.partial(self.model.unit.open_port, protocol="tcp")
        close_port = functools.partial(self.model.unit.close_port, protocol="tcp")

        for service, ports in SERVICE_PORTS.items():
            if service in services:
                open_port(port=ports["grpc"])
                open_port(port=ports["http"])
            else:
                close_port(port=ports["grpc"])
                close_port(port=ports["http"])

        if "frontend" in services:
            open_port(port=SERVICE_PORTS["internal-frontend"]["grpc"])
            open_port(port=SERVICE_PORTS["internal-frontend"]["http"])
        else:
            close_port(port=SERVICE_PORTS["internal-frontend"]["grpc"])
            close_port(port=SERVICE_PORTS["internal-frontend"]["http"])

    def _update(self, event):
        """Update the Temporal server configuration and replan its execution.

        Args:
            event: The event triggered when the relation changed.
        """
        try:
            self._validate()
        except ValueError as err:
            self.unit.status = BlockedStatus(str(err))
            return

        if self.unit.is_leader():
            self._open_service_ports()

        container = self.unit.get_container(self.name)
        if not container.can_connect():
            event.defer()
            return

        logger.info("configuring temporal")
        options = {
            "log-level": "LOG_LEVEL",
        }
        context = {config_key: self.config[key] for key, config_key in options.items()}
        db_conn = self._state.database_connections["db"]
        visibility_conn = self._state.database_connections["visibility"]
        context.update(
            {
                "DB_NAME": db_conn["dbname"],
                "DB_HOST": db_conn["host"],
                "DB_PORT": db_conn["port"],
                "DB_USER": db_conn["user"],
                "DB_PSWD": db_conn["password"],
                "VISIBILITY_NAME": visibility_conn["dbname"],
                "VISIBILITY_HOST": visibility_conn["host"],
                "VISIBILITY_PORT": visibility_conn["port"],
                "VISIBILITY_USER": visibility_conn["user"],
                "VISIBILITY_PSWD": visibility_conn["password"],
                "TEMPORAL_BROADCAST_ADDRESS": str(self.model.get_binding("peer").network.bind_address),
                "NUM_HISTORY_SHARDS": self._state.num_history_shards,
                "SQL_MAX_CONNS": self.config["persistence-max-conns"],
                "SQL_MAX_IDLE_CONNS": self.config["persistence-max-idle-conns"],
                "SQL_MAX_CONN_TIME": self.config["persistence-max-conn-time"],
                "SQL_VIS_MAX_CONNS": self.config["visibility-max-conns"],
                "SQL_VIS_MAX_IDLE_CONNS": self.config["visibility-max-idle-conns"],
                "SQL_VIS_MAX_CONN_TIME": self.config["visibility-max-conn-time"],
                "SQL_TLS_ENABLED": db_conn.get("tls", False),
            }
        )

        if self.config["auth-enabled"]:
            openfga = self._state.openfga
            context.update(
                {
                    "AUTH_ENABLED": True,
                    "OFGA_STORE_ID": openfga.get("store_id"),
                    "OFGA_AUTH_MODEL_ID": openfga.get("auth_model_id"),
                    "OFGA_API_HOST": openfga.get("address"),
                    "OFGA_API_SCHEME": openfga.get("scheme"),
                    "OFGA_SECRETS_BEARER_TOKEN": openfga.get("token"),
                    "OFGA_API_PORT": openfga.get("port"),
                    "AUTH_ADMIN_GROUPS": self.config["auth-admin-groups"],
                    "AUTH_OPEN_ACCESS_NAMESPACES": self.config["auth-open-access-namespaces"],
                    "AUTH_GOOGLE_CLIENT_ID": self.config["auth-google-client-id"],
                }
            )

        http_proxy = os.environ.get("JUJU_CHARM_HTTP_PROXY")
        https_proxy = os.environ.get("JUJU_CHARM_HTTPS_PROXY")
        no_proxy = os.environ.get("JUJU_CHARM_NO_PROXY")

        if http_proxy or https_proxy:
            context.update(
                {
                    "HTTP_PROXY": http_proxy,
                    "HTTPS_PROXY": https_proxy,
                    "NO_PROXY": no_proxy,
                }
            )

        if self._state.s3:
            context.update(
                {
                    "ARCHIVAL_ENABLED": True,
                    "ARCHIVAL_BUCKET_REGION": self._state.s3.get("region"),
                    "ARCHIVAL_ENDPOINT": self._state.s3.get("endpoint"),
                    "ARCHIVAL_URI_STYLE": self._state.s3.get("uri_style"),
                    "AWS_ACCESS_KEY_ID": self._state.s3.get("aws_access_key_id"),
                    "AWS_SECRET_ACCESS_KEY": self._state.s3.get("aws_secret_access_key"),
                }
            )

        context.update(self._extra_context)
        config = render("config.jinja", context)
        container.push("/etc/temporal/config/charm.yaml", config, make_dirs=True)

        dynamic_context = {
            "GLOBAL_RPS_LIMIT": self.config["global-rps-limit"],
            "NAMESPACE_RPS_LIMIT": self.config["namespace-rps-limit"],
            "LONG_POLL_INTERVAL": self.config["long-poll-interval"],
        }
        dynamic_config = render("dynamic_config.jinja", dynamic_context)
        container.push("/etc/temporal/config/dynamicconfig/docker.yaml", dynamic_config, make_dirs=True)

        logger.info("planning temporal execution")
        services = self.config["services"].split(",")
        services_args = " ".join(f"--service={service}" for service in services)
        if ValidServiceTypes.FRONTEND.value in services:
            services_args += " --service=internal-frontend"

        pebble_layer = {
            "summary": "temporal server layer",
            "services": {
                self.name: {
                    "summary": "temporal server",
                    "command": "temporal-server --env charm start " + services_args,
                    "startup": "enabled",
                    "override": "replace",
                    # Including config values here so that a change in the
                    # config forces replanning to restart the service.
                    "environment": context,
                    "on-check-failure": {"up": "ignore"},
                }
            },
            "checks": {
                "up": {
                    "override": "replace",
                    "level": "alive",
                    "period": "300s",
                    # curl cluster health of internal-frontend service
                    "exec": {"command": "tctl --address=temporal-k8s:7236 cluster health"},
                }
            },
        }
        container.add_layer(self.name, pebble_layer, combine=True)
        container.replan()

        self.unit.status = MaintenanceStatus("replanning application")

    # Helpers for frontend TLS
    def _relation_created(self, relation_name: str) -> bool:
        return bool(self.model.relations.get(relation_name))

    def _certificate_is_available(self) -> bool:
        cert, key = self.certificates.get_assigned_certificate(
            certificate_request=self._get_certificate_request_attributes()
        )
        return bool(cert and key)

    def _valid_dns(self, dns: str) -> bool:
        """Return True if the DNS is RFC compliant, False otherwise.

        Args:
          dns: a SANS DNS to validate.
        """
        # Immediately return False if the SANS DNS does not exist or is larger than 253 chars
        if not dns or len(dns) > 253:
            return False

        # Check the labels (each part of the domain between the dots)
        for label in dns.rstrip(".").split("."):
            if len(label) == 0 or len(label) > 63:
                return False
            if not re.fullmatch(r"[A-Za-z0-9-]{1,63}", label):
                return False
            if label.startswith("-") or label.endswith("-"):
                return False

        # If everything is alright, return True
        return True

    def _get_certificate_request_attributes(self) -> CertificateRequestAttributes:
        """Return the attributes of the certificate this charm will request."""
        # Generate SANS_DNS - set to the unit hostname if not set in configuration
        sans_dns = self._dns_entries or [socket.getfqdn()]

        return CertificateRequestAttributes(
            common_name=self.config["frontend-csr-common-name"],
            sans_dns=frozenset(sans_dns),
        )

    def _check_and_update_certificate(self) -> bool:
        """Check if the certificate or private key needs an update and perform the update.

        This method retrieves the currently assigned certificate and private key associated with
        the charm's TLS relation. It checks whether the certificate or private key has changed
        or needs to be updated. If an update is necessary, the new certificate or private key is
        stored.

        Returns:
            bool: True if either the certificate or the private key was updated, False otherwise.
        """
        provider_certificate, private_key = self.certificates.get_assigned_certificate(
            certificate_request=self._get_certificate_request_attributes()
        )
        if not provider_certificate or not private_key:
            logger.debug("Certificate or private key is not available")
            return False
        if certificate_update_required := self._is_certificate_update_required(provider_certificate.certificate):
            self._store_certificate(certificate=provider_certificate.certificate)
        if private_key_update_required := self._is_private_key_update_required(private_key):
            self._store_private_key(private_key=private_key)
        return certificate_update_required or private_key_update_required

    def _update_certificates_required(self, provider_certificate: ProviderCertificate, private_key: PrivateKey) -> bool:
        """Check if the certificate or private key needs an update.

        This method retrieves the currently assigned certificate and private key associated with
        the charm's TLS relation. It checks whether the certificate or private key has changed
        or needs to be updated.

        Args:
            provider_certificate: the provider certificate given by the TLS provider.
            private_key: the private key given by the TLS provider.

        Returns:
            bool: True if either the certificate or the private key need to be updated,
                  False otherwise.
        """
        if not provider_certificate or not private_key:
            logger.debug("Certificate or private key is not available")
            return False

        certificate_update_required = self._is_certificate_update_required(provider_certificate.certificate)
        private_key_update_required = self._is_private_key_update_required(private_key)

        return certificate_update_required or private_key_update_required

    def _is_certificate_update_required(self, certificate: Certificate) -> bool:
        return self._get_existing_certificate() != certificate

    def _is_private_key_update_required(self, private_key: PrivateKey) -> bool:
        return self._get_existing_private_key() != private_key

    def _get_existing_certificate(self) -> Optional[Certificate]:
        return self._get_stored_certificate() if self._certificate_is_stored() else None

    def _get_existing_private_key(self) -> Optional[PrivateKey]:
        return self._get_stored_private_key() if self._private_key_is_stored() else None

    def _certificate_is_stored(self) -> bool:
        return self.container.exists(path=f"{CERTS_DIR_PATH}/{CERTIFICATE_NAME}")

    def _private_key_is_stored(self) -> bool:
        return self.container.exists(path=f"{CERTS_DIR_PATH}/{PRIVATE_KEY_NAME}")

    def _get_stored_certificate(self) -> Certificate:
        cert_string = str(self.container.pull(path=f"{CERTS_DIR_PATH}/{CERTIFICATE_NAME}").read())
        return Certificate.from_string(cert_string)

    def _get_stored_private_key(self) -> PrivateKey:
        key_string = str(self.container.pull(path=f"{CERTS_DIR_PATH}/{PRIVATE_KEY_NAME}").read())
        return PrivateKey.from_string(key_string)

    def _store_certificate(self, certificate: Certificate) -> None:
        """Store certificate in workload."""
        self.container.push(path=f"{CERTS_DIR_PATH}/{CERTIFICATE_NAME}", source=str(certificate))
        logger.info("Pushed certificate pushed to workload")

    def _store_private_key(self, private_key: PrivateKey) -> None:
        """Store private key in workload."""
        self.container.push(
            path=f"{CERTS_DIR_PATH}/{PRIVATE_KEY_NAME}",
            source=str(private_key),
        )
        logger.info("Pushed private key to workload")

    def _delete_certificate(self):
        """Delete certificate from workload container."""
        if self._certificate_is_stored():
            self.container.remove_path(path=f"{CERTS_DIR_PATH}/{CERTIFICATE_NAME}")
            logger.info("Removed certificate from workload")

    def _delete_private_key(self):
        """Delete private key from workload container."""
        if self._private_key_is_stored():
            self.container.remove_path(path=f"{CERTS_DIR_PATH}/{PRIVATE_KEY_NAME}")
            logger.info("Removed private key from workload")


if __name__ == "__main__":
    main.main(TemporalK8SCharm)<|MERGE_RESOLUTION|>--- conflicted
+++ resolved
@@ -20,7 +20,6 @@
 from charms.nginx_ingress_integrator.v0.nginx_route import require_nginx_route
 from charms.openfga_k8s.v1.openfga import OpenFGARequires
 from charms.prometheus_k8s.v0.prometheus_scrape import MetricsEndpointProvider
-<<<<<<< HEAD
 from charms.tls_certificates_interface.v4.tls_certificates import (
     Certificate,
     CertificateRequestAttributes,
@@ -28,12 +27,11 @@
     PrivateKey,
     ProviderCertificate,
     TLSCertificatesRequiresV4,
-=======
+)
 from charms.traefik_k8s.v2.ingress import (
     IngressPerAppReadyEvent,
     IngressPerAppRequirer,
     IngressPerAppRevokedEvent,
->>>>>>> c97a2318
 )
 from jinja2 import Environment, FileSystemLoader
 from ops import EventBase, main, pebble
@@ -182,7 +180,6 @@
         # Grafana
         self._grafana_dashboards = GrafanaDashboardProvider(self, relation_name="grafana-dashboard")
 
-<<<<<<< HEAD
         # Frontend TLS certificates
         # Only frontend TLS will be configured
         self.certificates = TLSCertificatesRequiresV4(
@@ -199,53 +196,6 @@
             self._on_frontend_certificates_relation_broken,
         )
 
-    # Frontend TLS handler
-    def _handle_frontend_tls(self, event: EventBase):
-        # Block if the unit is not configured as a frontend service but has the relation
-        if "frontend" not in self.config["services"] and self.model.get_relation(FRONTEND_CERTIFICATES_RELATION_NAME):
-            self.unit.status = BlockedStatus(
-                f"Not a frontend service, please remove {FRONTEND_CERTIFICATES_RELATION_NAME} integration."
-            )
-            return
-
-        # Pre-flight checks
-        if not self.container.can_connect():
-            return
-
-        if not self._relation_created(FRONTEND_CERTIFICATES_RELATION_NAME):
-            return
-
-        # Fetch the assigned certificate and key
-        provider_certificate, private_key = self.certificates.get_assigned_certificate(
-            certificate_request=self._get_certificate_request_attributes()
-        )
-
-        # Set unit to WaitingStatus if certificate or key is not yet available
-        if not provider_certificate or not private_key:
-            logger.info("The certificate is not available yet.")
-            self.unit.status = WaitingStatus("Waiting for certificates to be available")
-            return
-
-        # If either the certificate or key is outdated or missing, update both
-        if self._update_certificates_required(provider_certificate, private_key):
-            self._extra_context.update(FRONTEND_TLS_CONFIGURATION)
-            self._store_certificate(certificate=provider_certificate.certificate)
-            self._store_private_key(private_key=private_key)
-            self._update(event)
-
-    def _on_frontend_certificates_relation_broken(self, event: EventBase):
-        """Handle the frontend-certificates relation broken."""
-        if not self.container.can_connect():
-            event.defer()
-            return
-
-        # These operations delete the files on upgrade
-        # Certificates are updated on upgrade events, though
-        self.unit.status = MaintenanceStatus("Removing certificates")
-        self._delete_certificate()
-        self._delete_private_key()
-        self._update(event)
-=======
         # Handle Ingress (Traefik)
         # Only handle ingress for the Frontend service
         # It is assumed that one application per deployment will be set to Frontend
@@ -257,12 +207,58 @@
                 self.framework.observe(self.ingress.on.ready, self._on_ingress_ready)
                 self.framework.observe(self.ingress.on.revoked, self._on_ingress_revoked)
 
+    # Frontend TLS handler
+    def _handle_frontend_tls(self, event: EventBase):
+        # Block if the unit is not configured as a frontend service but has the relation
+        if "frontend" not in self.config["services"] and self.model.get_relation(FRONTEND_CERTIFICATES_RELATION_NAME):
+            self.unit.status = BlockedStatus(
+                f"Not a frontend service, please remove {FRONTEND_CERTIFICATES_RELATION_NAME} integration."
+            )
+            return
+
+        # Pre-flight checks
+        if not self.container.can_connect():
+            return
+
+        if not self._relation_created(FRONTEND_CERTIFICATES_RELATION_NAME):
+            return
+
+        # Fetch the assigned certificate and key
+        provider_certificate, private_key = self.certificates.get_assigned_certificate(
+            certificate_request=self._get_certificate_request_attributes()
+        )
+
+        # Set unit to WaitingStatus if certificate or key is not yet available
+        if not provider_certificate or not private_key:
+            logger.info("The certificate is not available yet.")
+            self.unit.status = WaitingStatus("Waiting for certificates to be available")
+            return
+
+        # If either the certificate or key is outdated or missing, update both
+        if self._update_certificates_required(provider_certificate, private_key):
+            self._extra_context.update(FRONTEND_TLS_CONFIGURATION)
+            self._store_certificate(certificate=provider_certificate.certificate)
+            self._store_private_key(private_key=private_key)
+            self._update(event)
+
+    def _on_frontend_certificates_relation_broken(self, event: EventBase):
+        """Handle the frontend-certificates relation broken."""
+        if not self.container.can_connect():
+            event.defer()
+            return
+
+        # These operations delete the files on upgrade
+        # Certificates are updated on upgrade events, though
+        self.unit.status = MaintenanceStatus("Removing certificates")
+        self._delete_certificate()
+        self._delete_private_key()
+        self._update(event)                
+
     def _on_ingress_ready(self, event: IngressPerAppReadyEvent):
         logger.info("This app's ingress URL: %s", event.url)
 
     def _on_ingress_revoked(self, event: IngressPerAppRevokedEvent):
         logger.info("This app no longer has ingress")
->>>>>>> c97a2318
 
     @log_event_handler(logger)
     def _on_peer_relation_changed(self, event):
